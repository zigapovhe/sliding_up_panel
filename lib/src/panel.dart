/*
Name: Akshath Jain
Date: 3/18/2019 - 1/25/2020
Purpose: Defines the sliding_up_panel widget
Copyright: © 2020, Akshath Jain. All rights reserved.
Licensing: More information can be found here: https://github.com/akshathjain/sliding_up_panel/blob/master/LICENSE
*/

import 'package:flutter/gestures.dart';
import 'package:flutter/material.dart';

enum SlideDirection{
  UP,
  DOWN,
}

enum PanelState{
  OPEN,
  CLOSED
}

class SlidingUpPanel extends StatefulWidget {

  /// The Widget that slides into view. When the
  /// panel is collapsed and if [collapsed] is null,
  /// then top portion of this Widget will be displayed;
  /// otherwise, [collapsed] will be displayed overtop
  /// of this Widget. If [panel] and [panelBuilder] are both non-null,
  /// [panel] will be used.
  final Widget panel;

  /// WARNING: This feature is still in beta and is subject to change without
  /// notice. Stability is not gauranteed. Provides a [ScrollController] and
  /// [ScrollPhysics] to attach to a scrollable object in the panel that links
  /// the panel position with the scroll position. Useful for implementing an
  /// infinite scroll behavior. If [panel] and [panelBuilder] are both non-null,
  /// [panel] will be used.
  final Widget Function(ScrollController sc) panelBuilder;

  /// The Widget displayed overtop the [panel] when collapsed.
  /// This fades out as the panel is opened.
  final Widget collapsed;

  /// The Widget that lies underneath the sliding panel.
  /// This Widget automatically sizes itself
  /// to fill the screen.
  final Widget body;

  /// The height of the sliding panel when fully collapsed.
  final double minHeight;

  /// The height of the sliding panel when fully open.
  final double maxHeight;

  /// A border to draw around the sliding panel sheet.
  final Border border;

  /// If non-null, the corners of the sliding panel sheet are rounded by this [BorderRadiusGeometry].
  final BorderRadiusGeometry borderRadius;

  /// A list of shadows cast behind the sliding panel sheet.
  final List<BoxShadow> boxShadow;

  /// The color to fill the background of the sliding panel sheet.
  final Color color;

  /// The amount to inset the children of the sliding panel sheet.
  final EdgeInsetsGeometry padding;

  /// Empty space surrounding the sliding panel sheet.
  final EdgeInsetsGeometry margin;

  /// Set to false to not to render the sheet the [panel] sits upon.
  /// This means that only the [body], [collapsed], and the [panel]
  /// Widgets will be rendered.
  /// Set this to false if you want to achieve a floating effect or
  /// want more customization over how the sliding panel
  /// looks like.
  final bool renderPanelSheet;

  /// Set to false to disable the panel from snapping open or closed.
  final bool panelSnapping;

  /// If non-null, this can be used to control the state of the panel.
  final PanelController controller;

  /// If non-null, shows a darkening shadow over the [body] as the panel slides open.
  final bool backdropEnabled;

  /// Shows a darkening shadow of this [Color] over the [body] as the panel slides open.
  final Color backdropColor;

  /// The opacity of the backdrop when the panel is fully open.
  /// This value can range from 0.0 to 1.0 where 0.0 is completely transparent
  /// and 1.0 is completely opaque.
  final double backdropOpacity;

  /// Flag that indicates whether or not tapping the
  /// backdrop closes the panel. Defaults to true.
  final bool backdropTapClosesPanel;

  /// If non-null, this callback
  /// is called as the panel slides around with the
  /// current position of the panel. The position is a double
  /// between 0.0 and 1.0 where 0.0 is fully collapsed and 1.0 is fully open.
  final void Function(double position) onPanelSlide;

  /// If non-null, this callback is called when the
  /// panel is fully opened
  final VoidCallback onPanelOpened;

  /// If non-null, this callback is called when the panel
  /// is fully collapsed.
  final VoidCallback onPanelClosed;

  /// If non-null and true, the SlidingUpPanel exhibits a
  /// parallax effect as the panel slides up. Essentially,
  /// the body slides up as the panel slides up.
  final bool parallaxEnabled;

  /// Allows for specifying the extent of the parallax effect in terms
  /// of the percentage the panel has slid up/down. Recommended values are
  /// within 0.0 and 1.0 where 0.0 is no parallax and 1.0 mimics a
  /// one-to-one scrolling effect. Defaults to a 10% parallax.
  final double parallaxOffset;

  /// Allows toggling of the draggability of the SlidingUpPanel.
  /// Set this to false to prevent the user from being able to drag
  /// the panel up and down. Defaults to true.
  final bool isDraggable;

  /// Either SlideDirection.UP or SlideDirection.DOWN. Indicates which way
  /// the panel should slide. Defaults to UP. If set to DOWN, the panel attaches
  /// itself to the top of the screen and is fully opened when the user swipes
  /// down on the panel.
  final SlideDirection slideDirection;

  /// The default state of the panel; either PanelState.OPEN or PanelState.CLOSED.
  /// This value defaults to PanelState.CLOSED which indicates that the panel is
  /// in the closed position and must be opened. PanelState.OPEN indicates that
  /// by default the Panel is open and must be swiped closed by the user.
  final PanelState defaultPanelState;

  SlidingUpPanel({
    Key key,
    this.panel,
    this.panelBuilder,
    this.body,
    this.collapsed,
    this.minHeight = 100.0,
    this.maxHeight = 500.0,
    this.border,
    this.borderRadius,
    this.boxShadow = const <BoxShadow>[
      BoxShadow(
        blurRadius: 8.0,
        color: Color.fromRGBO(0, 0, 0, 0.25),
      )
    ],
    this.color = Colors.white,
    this.padding,
    this.margin,
    this.renderPanelSheet = true,
    this.panelSnapping = true,
    this.controller,
    this.backdropEnabled = false,
    this.backdropColor = Colors.black,
    this.backdropOpacity = 0.5,
    this.backdropTapClosesPanel = true,
    this.onPanelSlide,
    this.onPanelOpened,
    this.onPanelClosed,
    this.parallaxEnabled = false,
    this.parallaxOffset = 0.1,
    this.isDraggable = true,
    this.slideDirection = SlideDirection.UP,
    this.defaultPanelState = PanelState.CLOSED,
  }) : assert(panel != null || panelBuilder != null),
       assert(0 <= backdropOpacity && backdropOpacity <= 1.0),
       super(key: key);

  @override
  _SlidingUpPanelState createState() => _SlidingUpPanelState();
}

class _SlidingUpPanelState extends State<SlidingUpPanel> with SingleTickerProviderStateMixin{

  AnimationController _ac;

  ScrollController _sc;
  bool _scrollingEnabled = false;
  VelocityTracker _vt = new VelocityTracker();

  bool _isPanelVisible = true;

  @override
  void initState(){
    super.initState();

    _ac = new AnimationController(
      vsync: this,
      duration: const Duration(milliseconds: 300),
      value: widget.defaultPanelState == PanelState.CLOSED ? 0.0 : 1.0 //set the default panel state (i.e. set initial value of _ac)
    )..addListener((){
<<<<<<< HEAD
=======
      setState(() {});

>>>>>>> ffe083e6
      if(widget.onPanelSlide != null) widget.onPanelSlide(_ac.value);

      if(widget.onPanelOpened != null && _ac.value == 1.0) widget.onPanelOpened();

      if(widget.onPanelClosed != null && _ac.value == 0.0) widget.onPanelClosed();
    });

    // prevent the panel content from being scrolled only if the widget is
    // draggable and panel scrolling is enabled
    _sc = new ScrollController();
    _sc.addListener((){
      if(widget.isDraggable && !_scrollingEnabled)
        _sc.jumpTo(0);
    });

    widget.controller?._addState(this);
  }

  @override
  Widget build(BuildContext context) {
    return Stack(
      alignment: widget.slideDirection == SlideDirection.UP ? Alignment.bottomCenter : Alignment.topCenter,
      children: <Widget>[


        //make the back widget take up the entire back side
        widget.body != null ? Positioned(
          top: widget.parallaxEnabled ? _getParallax() : 0.0,
          child: Container(
            height: MediaQuery.of(context).size.height,
            width: MediaQuery.of(context).size.width,
            child: widget.body,
          ),
        ) : Container(),


        //the backdrop to overlay on the body
        !widget.backdropEnabled ? Container() : GestureDetector(
          onTap: widget.backdropTapClosesPanel ? _close : null,
          child: AnimatedBuilder(
            animation: _ac,
            builder: (context, _) {
              return Container(
                height: MediaQuery.of(context).size.height,
                width: MediaQuery.of(context).size.width,

                //set color to null so that touch events pass through
                //to the body when the panel is closed, otherwise,
                //if a color exists, then touch events won't go through
                color: _ac.value == 0.0 ? null : widget.backdropColor.withOpacity(widget.backdropOpacity * _ac.value),
              );
            }
          ),
        ),


        //the actual sliding part
        !_isPanelVisible ? Container() : _gestureHandler(
          child: AnimatedBuilder(
            animation: _ac,
            builder: (context, child) {
              return Container(
                height: _ac.value * (widget.maxHeight - widget.minHeight) + widget.minHeight,
                margin: widget.margin,
                padding: widget.padding,
                decoration: widget.renderPanelSheet ? BoxDecoration(
                  border: widget.border,
                  borderRadius: widget.borderRadius,
                  boxShadow: widget.boxShadow,
                  color: widget.color,
                ) : null,
                child: child,
              );
            },
            child: Stack(
              children: <Widget>[

                //open panel
                Positioned(
                  top: widget.slideDirection == SlideDirection.UP ? 0.0 : null,
                  bottom: widget.slideDirection == SlideDirection.DOWN ? 0.0 : null,
                  width:  MediaQuery.of(context).size.width -
                          (widget.margin != null ? widget.margin.horizontal : 0) -
                          (widget.padding != null ? widget.padding.horizontal : 0),
                  child: Container(
                    height: widget.maxHeight,
                    child: widget.panel != null
                            ? widget.panel
                            : widget.panelBuilder(_sc),
                  )
                ),

                // collapsed panel
                Positioned(
                  top: widget.slideDirection == SlideDirection.UP ? 0.0 : null,
                  bottom: widget.slideDirection == SlideDirection.DOWN ? 0.0 : null,
                  width:  MediaQuery.of(context).size.width -
                          (widget.margin != null ? widget.margin.horizontal : 0) -
                          (widget.padding != null ? widget.padding.horizontal : 0),
                  child: Container(
                    height: widget.minHeight,
                    child: widget.collapsed == null ? Container() : FadeTransition(
                      opacity: Tween(begin: 1.0, end: 0.0).animate(_ac),

                      // if the panel is open ignore pointers (touch events) on the collapsed
                      // child so that way touch events go through to whatever is underneath
                      child: IgnorePointer(
                        ignoring: _isPanelOpen,
                        child: widget.collapsed ?? Container(),
                      ),
                    ),
                  ),
                ),


              ],
            ),
          ),
        ),

      ],
    );
  }

  @override
  void dispose(){
    _ac.dispose();
    super.dispose();
  }

  // returns a gesture detector if panel is used
  // and a listener if panelBuilder is used.
  // this is because the listener is designed only for use with linking the scrolling of
  // panels and using it for panels that don't want to linked scrolling yields odd results
  Widget _gestureHandler({Widget child}){
    if (!widget.isDraggable) return child;

    if (widget.panel != null){
      return GestureDetector(
        onVerticalDragUpdate: (DragUpdateDetails dets) => _onGestureSlide(dets.delta.dy),
        onVerticalDragEnd: (DragEndDetails dets) => _onGestureEnd(dets.velocity),
        child: child,
      );
    }

    return Listener(
      onPointerMove: (PointerMoveEvent p){
        _vt.addPosition(p.timeStamp, p.position); // add current position for velocity tracking
        _onGestureSlide(p.delta.dy);
      },
      onPointerUp: (PointerUpEvent p) => _onGestureEnd(_vt.getVelocity()),
      child: child,
    );
  }


  double _getParallax(){
    if(widget.slideDirection == SlideDirection.UP)
      return -_ac.value * (widget.maxHeight - widget.minHeight) * widget.parallaxOffset;
    else
      return _ac.value * (widget.maxHeight - widget.minHeight) * widget.parallaxOffset;
  }

  // handles the sliding gesture
  void _onGestureSlide(double dy){

    // only slide the panel if scrolling is not enabled
    if(!_scrollingEnabled){
      if(widget.slideDirection == SlideDirection.UP)
        _ac.value -= dy / (widget.maxHeight - widget.minHeight);
      else
        _ac.value += dy / (widget.maxHeight - widget.minHeight);
    }

    // if the panel is open and the user hasn't scrolled, we need to determine
    // whether to enable scrolling if the user swipes up, or disable closing and
    // begin to close the panel if the user swipes down
    if(_isPanelOpen && _sc.hasClients && _sc.offset <= 0){
      setState(() {
        if(dy < 0){
          _scrollingEnabled = true;
        }else{
          _scrollingEnabled = false;
        }
      });
    }
  }

  // handles when user stops sliding
  void _onGestureEnd(Velocity velocity){
    double minFlingVelocity = 365.0;

    //let the current animation finish before starting a new one
    if(_ac.isAnimating) return;

    // if scrolling is allowed and the panel is open, we don't want to close
    // the panel if they swipe up on the scrollable
    if(_isPanelOpen && _scrollingEnabled) return;

    //check if the velocity is sufficient to constitute fling
    if(velocity.pixelsPerSecond.dy.abs() >= minFlingVelocity){
      double visualVelocity = - velocity.pixelsPerSecond.dy / (widget.maxHeight - widget.minHeight);

      if(widget.slideDirection == SlideDirection.DOWN)
        visualVelocity = -visualVelocity;

      if(widget.panelSnapping){
        _ac.fling(velocity: visualVelocity);
      }else{
        // actual scroll physics will be implemented in a future release
        _ac.animateTo(
          _ac.value + visualVelocity * 0.16,
          duration: Duration(milliseconds: 410),
          curve: Curves.decelerate,
        );
      }

      return;
    }

    // check if the controller is already halfway there
    if (widget.panelSnapping) {
      if(_ac.value > 0.5)
        _open();
      else
        _close();
    }

  }

  //---------------------------------
  //PanelController related functions
  //---------------------------------

  //close the panel
  Future<void> _close(){
    return _ac.fling(velocity: -1.0);
  }

  //open the panel
  Future<void> _open(){
    return _ac.fling(velocity: 1.0);
  }

  //hide the panel (completely offscreen)
  Future<void> _hide(){
    return _ac.fling(velocity: -1.0).then((x){
      setState(() {
        _isPanelVisible = false;
      });
    });
  }

  //show the panel (in collapsed mode)
  Future<void> _show(){
    return _ac.fling(velocity: -1.0).then((x){
      setState(() {
        _isPanelVisible = true;
      });
    });
  }

  //set the panel position to value - must
  //be between 0.0 and 1.0
  Future<void> _animatePanelToPosition(double value){
    assert(0.0 <= value && value <= 1.0);
    return _ac.animateTo(value);
  }

  //set the panel position to value - must
  //be between 0.0 and 1.0
  set _panelPosition(double value){
    assert(0.0 <= value && value <= 1.0);
    _ac.value = value;
  }

  //get the current panel position
  //returns the % offset from collapsed state
  //as a decimal between 0.0 and 1.0
  double get _panelPosition => _ac.value;

  //returns whether or not
  //the panel is still animating
  bool get _isPanelAnimating => _ac.isAnimating;

  //returns whether or not the
  //panel is open
  bool get _isPanelOpen => _ac.value == 1.0;

  //returns whether or not the
  //panel is closed
  bool get _isPanelClosed => _ac.value == 0.0;

  //returns whether or not the
  //panel is shown/hidden
  bool get _isPanelShown => _isPanelVisible;

}








class PanelController{
  _SlidingUpPanelState _panelState;

  void _addState(_SlidingUpPanelState panelState){
    this._panelState = panelState;
  }

  /// Determine if the panelController is attached to an instance
  /// of the SlidingUpPanel (this property must return true before any other
  /// functions can be used)
  bool get isAttached => _panelState != null;

  /// Closes the sliding panel to its collapsed state (i.e. to the  minHeight)
  Future<void> close(){
    assert(isAttached, "PanelController must be attached to a SlidingUpPanel");
    return _panelState._close();
  }

  /// Opens the sliding panel fully
  /// (i.e. to the maxHeight)
  Future<void> open(){
    assert(isAttached, "PanelController must be attached to a SlidingUpPanel");
    return _panelState._open();
  }

  /// Hides the sliding panel (i.e. is invisible)
  Future<void> hide(){
    assert(isAttached, "PanelController must be attached to a SlidingUpPanel");
    return _panelState._hide();
  }

  /// Shows the sliding panel in its collapsed state
  /// (i.e. "un-hide" the sliding panel)
  Future<void> show(){
    assert(isAttached, "PanelController must be attached to a SlidingUpPanel");
    return _panelState._show();
  }

  /// Animates the panel position to the value.
  /// The value must between 0.0 and 1.0
  /// where 0.0 is fully collapsed and 1.0 is completely open
  Future<void> animatePanelToPosition(double value){
    assert(isAttached, "PanelController must be attached to a SlidingUpPanel");
    assert(0.0 <= value && value <= 1.0);
    return _panelState._animatePanelToPosition(value);
  }

  /// Sets the panel position (without animation).
  /// The value must between 0.0 and 1.0
  /// where 0.0 is fully collapsed and 1.0 is completely open.
  set panelPosition(double value){
    assert(isAttached, "PanelController must be attached to a SlidingUpPanel");
    assert(0.0 <= value && value <= 1.0);
    _panelState._panelPosition = value;
  }

  /// Gets the current panel position.
  /// Returns the % offset from collapsed state
  /// to the open state
  /// as a decimal between 0.0 and 1.0
  /// where 0.0 is fully collapsed and
  /// 1.0 is full open.
  double get panelPosition{
    assert(isAttached, "PanelController must be attached to a SlidingUpPanel");
    return _panelState._panelPosition;
  }

  /// Returns whether or not the panel is
  /// currently animating.
  bool get isPanelAnimating{
    assert(isAttached, "PanelController must be attached to a SlidingUpPanel");
    return _panelState._isPanelAnimating;
  }

  /// Returns whether or not the
  /// panel is open.
  bool get isPanelOpen{
    assert(isAttached, "PanelController must be attached to a SlidingUpPanel");
    return _panelState._isPanelOpen;
  }

  /// Returns whether or not the
  /// panel is closed.
  bool get isPanelClosed{
    assert(isAttached, "PanelController must be attached to a SlidingUpPanel");
    return _panelState._isPanelClosed;
  }

  /// Returns whether or not the
  /// panel is shown/hidden.
  bool get isPanelShown{
    assert(isAttached, "PanelController must be attached to a SlidingUpPanel");
    return _panelState._isPanelShown;
  }

}<|MERGE_RESOLUTION|>--- conflicted
+++ resolved
@@ -202,11 +202,6 @@
       duration: const Duration(milliseconds: 300),
       value: widget.defaultPanelState == PanelState.CLOSED ? 0.0 : 1.0 //set the default panel state (i.e. set initial value of _ac)
     )..addListener((){
-<<<<<<< HEAD
-=======
-      setState(() {});
-
->>>>>>> ffe083e6
       if(widget.onPanelSlide != null) widget.onPanelSlide(_ac.value);
 
       if(widget.onPanelOpened != null && _ac.value == 1.0) widget.onPanelOpened();
